--- conflicted
+++ resolved
@@ -3,13 +3,9 @@
 This file keeps track of all notable changes to jobbergate-cli
 
 ## Unreleased
-<<<<<<< HEAD
-- Added pagination support for `list`` commands [ASP-3966]
-=======
-
 - Fixed the setting `CACHE_DIR` to expand the user home directory, allowing more flexibility on the path [ASP-4053]
 - Fixed the question `BooleanList` to allow subquestion to have the same name [ASP-4228]
->>>>>>> e87dc39c
+- Added pagination support for `list` commands [ASP-3966]
 
 ## 4.2.0a3 -- 2023-11-30
 
